# SPDX-FileCopyrightText: Copyright (c) 2025 NVIDIA CORPORATION & AFFILIATES. All rights reserved.
# SPDX-License-Identifier: Apache-2.0
#
# Licensed under the Apache License, Version 2.0 (the "License");
# you may not use this file except in compliance with the License.
# You may obtain a copy of the License at
#
# http://www.apache.org/licenses/LICENSE-2.0
#
# Unless required by applicable law or agreed to in writing, software
# distributed under the License is distributed on an "AS IS" BASIS,
# WITHOUT WARRANTIES OR CONDITIONS OF ANY KIND, either express or implied.
# See the License for the specific language governing permissions and
# limitations under the License.

import os
from typing import Dict, Optional

import torch
import torch.utils.checkpoint as cp
from transformers import AutoConfig
from transformers.models.qwen3.modeling_qwen3 import Qwen3ForCausalLM
from transformers.models.siglip.configuration_siglip import SiglipVisionConfig
from transformers.models.siglip.modeling_siglip import (
    SiglipVisionEmbeddings,
    SiglipVisionTransformer,
)

from gr00t.data.dataset import LeRobotSingleDataset
from gr00t.model.backbone.eagle_backbone import DEFAULT_EAGLE_PATH, EagleBackbone
from gr00t.model.policy import Gr00tPolicy

from export_scripts.utils.export_utils import get_input_info
from export_scripts.export_denoising_subgraph_onnx import export_denoising_subgraph


def export_eagle2_vit(vision_model, output_dir):
    class SiglipVisionEmbeddingsOpt(SiglipVisionEmbeddings):
        def __init__(self, config):
            super().__init__(config)

        def forward(
            self,
            pixel_values: torch.FloatTensor,
            position_ids: torch.LongTensor,  # position_ids is now an input
            interpolate_pos_encoding=False,
        ) -> torch.Tensor:
            _, _, height, width = pixel_values.shape
            target_dtype = self.patch_embedding.weight.dtype
            patch_embeds = self.patch_embedding(
                pixel_values.to(dtype=target_dtype)
            )  # shape = [*, width, grid, grid]
            embeddings = patch_embeds.flatten(2).transpose(1, 2)

            if interpolate_pos_encoding:
                embeddings = embeddings + \
                    self.interpolate_pos_encoding(embeddings, height, width)
            else:
                embeddings = embeddings + self.position_embedding(position_ids)
            return embeddings

    class SiglipVisionTransformerOpt(SiglipVisionTransformer):
        def __init__(self, config: SiglipVisionConfig):
            config._attn_implementation = "eager"
            super().__init__(config)
            self.embeddings = SiglipVisionEmbeddingsOpt(config)

        def forward(
            self,
            pixel_values,
            position_ids,  # Pass position_ids as input
            output_attentions: Optional[bool] = None,
            output_hidden_states: Optional[bool] = None,
            interpolate_pos_encoding: Optional[bool] = False,
        ):
            output_attentions = (
                output_attentions
                if output_attentions is not None
                else self.config.output_attentions
            )
            output_hidden_states = (
                output_hidden_states
                if output_hidden_states is not None
                else self.config.output_hidden_states
            )

            hidden_states = self.embeddings(
                pixel_values,
                position_ids=position_ids,
                interpolate_pos_encoding=interpolate_pos_encoding,
            )

            encoder_outputs = self.encoder(
                inputs_embeds=hidden_states,
                output_attentions=output_attentions,
                output_hidden_states=output_hidden_states,
            )

            last_hidden_state = encoder_outputs.last_hidden_state
            last_hidden_state = self.post_layernorm(last_hidden_state)

            return last_hidden_state

    model = SiglipVisionTransformerOpt(vision_model.config).to(torch.float16)
    model.load_state_dict(vision_model.state_dict())
    model.eval().cuda()

    pixel_values = torch.randn(
        (1, model.config.num_channels,
         model.config.image_size, model.config.image_size),
        dtype=torch.float32,
        device="cuda",
    )
    position_ids = torch.arange(
        model.embeddings.num_patches, device="cuda").expand((1, -1)).to(torch.int32)

    print(position_ids.shape, position_ids.dtype)

    os.makedirs(output_dir, exist_ok=True)
    with torch.inference_mode():
        torch.onnx.export(
            model,
            (pixel_values, position_ids),  # Include position_ids in ONNX export
            f"{output_dir}/eagle2/vit.onnx",
            # Add position_ids to input names
            input_names=["pixel_values", "position_ids"],
            output_names=["vit_embeds"],
            opset_version=19,
            do_constant_folding=True,
            dynamic_axes={
                "pixel_values": {0: "batch_size"},
                "position_ids": {0: "batch_size"},
                "vit_embeds": {0: "batch_size"},
            },
        )


def export_eagle2_llm(backbone_model, backbone_config, output_dir, attention_mask):
    class EagleBackboneOpt(EagleBackbone):
        def __init__(self, **kwargs):
            super().__init__(**kwargs)

            # Modify LlamamModel architecture for ONNX export
            config = AutoConfig.from_pretrained(
                DEFAULT_EAGLE_PATH, trust_remote_code=True)
            config._attn_implementation = "eager"  # not use flash attention

            assert config.text_config.architectures[0] == "Qwen3ForCausalLM"
            self.eagle_model.language_model = Qwen3ForCausalLM(
                config.text_config)

            # # remove parts of the LLM
            while len(self.eagle_model.language_model.model.layers) > kwargs["select_layer"]:
                self.eagle_model.language_model.model.layers.pop(-1)

        def forward(self, input_ids, vit_embeds, attention_mask):
            if self.eagle_model.use_pixel_shuffle:
                h = w = int(vit_embeds.shape[1] ** 0.5)
                vit_embeds = vit_embeds.reshape(vit_embeds.shape[0], h, w, -1)
                vit_embeds = self.pixel_shuffle(
                    vit_embeds, scale_factor=self.downsample_ratio
                    # torch.Size([B, 1024, 1024]) -> torch.Size([B, 16, 16, 4096])
                )
                vit_embeds = vit_embeds.reshape(
                    vit_embeds.shape[0], -1, vit_embeds.shape[-1]
                    # torch.Size([B, 16, 16, 4096]) -> torch.Size([B, 256, 4096])
                )

            if self.eagle_model.mlp_checkpoint and vit_embeds.requires_grad:
                vit_embeds = cp.checkpoint(self.eagle_model.mlp1, vit_embeds)
            else:
                vit_embeds = self.eagle_model.mlp1(vit_embeds)

            input_embeds = self.eagle_model.language_model.get_input_embeddings()(input_ids)

            B, N, C = input_embeds.shape
            input_embeds = input_embeds.reshape(B * N, C)

            input_ids = input_ids.reshape(B * N)
            selected = input_ids == self.eagle_model.image_token_index
            embeds_to_scatter = vit_embeds.reshape(-1, C).to(
                input_embeds.device, input_embeds.dtype)
            # input_embeds[selected] = embeds_to_scatter
            # Since selected is always a contiguous block [0,0,0,1,1,1,1,0,0,0],
            # we can find start and length without using nonzero (which creates ONNX issues)
            selected_float = selected.float()
            num_vision_tokens = selected.sum().item()

            if num_vision_tokens > 0:
                # Find the start index of the first 1 using argmax
                start_idx = torch.argmax(selected_float).item()

                # Replace the contiguous block with vision embeddings using simple slicing
                input_embeds[start_idx: start_idx +
                             num_vision_tokens] = embeds_to_scatter[:num_vision_tokens]

            input_embeds = input_embeds.reshape(B, N, C)

            embeddings = self.eagle_model.language_model(
                inputs_embeds=input_embeds,
                attention_mask=attention_mask,
                output_hidden_states=True,
            )
            eagle_features = embeddings.hidden_states[self.select_layer]
            eagle_features = self.eagle_linear(eagle_features)
            return eagle_features

    model = EagleBackboneOpt(**backbone_config).to(torch.float16)
    model.load_state_dict(backbone_model.state_dict())
    model.eval().cuda()

    input_ids = torch.randint(
        100, (1, attention_mask.shape[1]), dtype=torch.int32).cuda()
    input_ids[:, : model.eagle_model.num_image_token] = model.eagle_model.image_token_index
    vit_embeds = torch.randn(
        (
            1,
            model.eagle_model.vision_model.vision_model.embeddings.num_patches,
            model.eagle_model.vision_model.config.hidden_size,
        ),
        dtype=torch.float16,
    ).cuda()
    attention_mask = torch.ones(
        (1, attention_mask.shape[1]), dtype=torch.int32).cuda()

    os.makedirs(output_dir, exist_ok=True)
    with torch.inference_mode():
        torch.onnx.export(
            model,
            (input_ids, vit_embeds, attention_mask),
            f"{output_dir}/eagle2/llm.onnx",
            input_names=["input_ids", "vit_embeds", "attention_mask"],
            output_names=["embeddings"],
            opset_version=19,
            do_constant_folding=True,
<<<<<<< HEAD
            dynamic_axes={
                "input_ids": {0: "batch_size"},
                "vit_embeds": {0: "batch_size"},
                "eagle_attention_mask": {0: "batch_size"},
                "embeddings": {0: "batch_size"},
            },
=======
            # dynamic_axes={
            #     "input_ids": {0: "batch_size", 1: "sequence_length"},
            #     "vit_embeds": {0: "batch_size"},
            #     "attention_mask": {0: "batch_size", 1: "sequence_length"},
            #     "embeddings": {0: "batch_size", 1: "sequence_length"},
            # },
>>>>>>> 30c3d496
        )


class VLLN_VLSelfAttention(torch.nn.Module):
    def __init__(self, vlln, vl_self_attention):
        super().__init__()
        self.vlln = vlln
        self.vl_self_attention = vl_self_attention

    def forward(self, backbone_features):
        x = self.vlln(backbone_features)
        x = self.vl_self_attention(x)
        return x


def export_action_head(policy, ONNX_export_path, input_state, attention_mask):
    process_backbone_model = (
        VLLN_VLSelfAttention(
            policy.model.action_head.vlln, policy.model.action_head.vl_self_attention
        )
        .to(torch.float16)
        .cuda()
    )
    backbone_features = torch.randn(
        (1, attention_mask.shape[1],
         policy.model.action_head.config.backbone_embedding_dim),
        dtype=torch.float16,
    ).cuda()

    torch.onnx.export(
        process_backbone_model,
        (backbone_features),
        os.path.join(ONNX_export_path,
                     "action_head/vlln_vl_self_attention.onnx"),
        export_params=True,
        do_constant_folding=True,
        input_names=["backbone_features"],
        output_names=["output"],
        dynamic_axes={
            "backbone_features": {0: "batch_size", 1: "sequence_length"},
            "output": {0: "batch_size", 1: "sequence_length"},
        },
    )

    state_encoder = policy.model.action_head.state_encoder.to(torch.float16)

    state_tensor = torch.randn(
        (1, input_state.shape[1], input_state.shape[2]), dtype=torch.float16
    ).cuda()
    embodiment_id_tensor = torch.ones((1), dtype=torch.int64).cuda()

    torch.onnx.export(
        state_encoder,
        (state_tensor, embodiment_id_tensor),
        os.path.join(ONNX_export_path, "action_head/state_encoder.onnx"),
        export_params=True,
        do_constant_folding=True,
        input_names=["state", "embodiment_id"],
        output_names=["output"],
        dynamic_axes={
            "state": {0: "batch_size"},
            "embodiment_id": {0: "batch_size"},
            "output": {0: "batch_size"},
        },
    )

    action_encoder = policy.model.action_head.action_encoder.to(torch.float16)
    actions_tensor = torch.randn(
        (
            1,
            policy.model.action_head.config.action_horizon,
            policy.model.action_head.config.action_dim,
        ),
        dtype=torch.float16,
    ).cuda()
    timesteps_tensor = torch.ones((1), dtype=torch.int64).cuda()

    torch.onnx.export(
        action_encoder,
        (actions_tensor, timesteps_tensor, embodiment_id_tensor),
        os.path.join(ONNX_export_path, "action_head/action_encoder.onnx"),
        export_params=True,
        do_constant_folding=True,
        input_names=["actions", "timesteps_tensor", "embodiment_id"],
        output_names=["output"],
        dynamic_axes={
            "actions": {0: "batch_size"},
            "timesteps_tensor": {0: "batch_size"},
            "embodiment_id": {0: "batch_size"},
            "output": {0: "batch_size"},
        },
    )

    DiT = policy.model.action_head.model.to(torch.float16)
    sa_embs_tensor = torch.randn(
        (
            1,
            input_state.shape[1]
            + policy.model.action_head.config.action_horizon
            + policy.model.action_head.config.num_target_vision_tokens,
            policy.model.action_head.config.input_embedding_dim,
        ),
        dtype=torch.float16,
    ).cuda()
    vl_embs_tensor = torch.randn(
        (1, attention_mask.shape[1],
         policy.model.action_head.config.backbone_embedding_dim),
        dtype=torch.float16,
    ).cuda()

    torch.onnx.export(
        DiT,
        (sa_embs_tensor, vl_embs_tensor, timesteps_tensor),
        os.path.join(ONNX_export_path, "action_head/DiT.onnx"),
        export_params=True,
        do_constant_folding=True,
        input_names=["sa_embs", "vl_embs", "timesteps_tensor"],
        output_names=["output"],
        dynamic_axes={
            "sa_embs": {0: "batch_size"},
            "vl_embs": {0: "batch_size", 1: "sequence_length"},
            "timesteps_tensor": {0: "batch_size"},
            "output": {0: "batch_size"},
        },
    )

    action_decoder = policy.model.action_head.action_decoder.to(torch.float16)
    model_output_tensor = torch.randn(
        (
            1,
            input_state.shape[1]
            + policy.model.action_head.config.action_horizon
            + policy.model.action_head.config.num_target_vision_tokens,
            policy.model.action_head.config.hidden_size,
        ),
        dtype=torch.float16,
    ).cuda()
    torch.onnx.export(
        action_decoder,
        (model_output_tensor, embodiment_id_tensor),
        os.path.join(ONNX_export_path, "action_head/action_decoder.onnx"),
        export_params=True,
        do_constant_folding=True,
        input_names=["model_output", "embodiment_id"],
        output_names=["output"],
        dynamic_axes={
            "model_output": {0: "batch_size"},
            "embodiment_id": {0: "batch_size"},
            "output": {0: "batch_size"},
        },
    )


def export_onnx(
    dataset: LeRobotSingleDataset,
    policy: Gr00tPolicy,
    input_state: torch.Tensor,
    attention_mask: torch.Tensor,
    onnx_model_path: str,
) -> Dict[str, float]:

    step_data = dataset[0]

    inputs = get_input_info(policy, step_data)
    attention_mask = inputs["eagle_attention_mask"]
    # export onnx
    os.makedirs(onnx_model_path, exist_ok=True)
    os.makedirs(os.path.join(onnx_model_path, "eagle2"), exist_ok=True)
    os.makedirs(os.path.join(onnx_model_path, "action_head"), exist_ok=True)

    export_eagle2_vit(
        policy.model.backbone.eagle_model.vision_model.vision_model, onnx_model_path)
    export_eagle2_llm(
        policy.model.backbone, policy.model.config.backbone_cfg, onnx_model_path, attention_mask
    )
    
    # Removed action head export since it's covered by denoising subgraph
    #export_action_head(policy, onnx_model_path, input_state, attention_mask)<|MERGE_RESOLUTION|>--- conflicted
+++ resolved
@@ -233,21 +233,12 @@
             output_names=["embeddings"],
             opset_version=19,
             do_constant_folding=True,
-<<<<<<< HEAD
-            dynamic_axes={
-                "input_ids": {0: "batch_size"},
-                "vit_embeds": {0: "batch_size"},
-                "eagle_attention_mask": {0: "batch_size"},
-                "embeddings": {0: "batch_size"},
-            },
-=======
             # dynamic_axes={
             #     "input_ids": {0: "batch_size", 1: "sequence_length"},
             #     "vit_embeds": {0: "batch_size"},
             #     "attention_mask": {0: "batch_size", 1: "sequence_length"},
             #     "embeddings": {0: "batch_size", 1: "sequence_length"},
             # },
->>>>>>> 30c3d496
         )
 
 
@@ -423,6 +414,6 @@
     export_eagle2_llm(
         policy.model.backbone, policy.model.config.backbone_cfg, onnx_model_path, attention_mask
     )
-    
+
     # Removed action head export since it's covered by denoising subgraph
-    #export_action_head(policy, onnx_model_path, input_state, attention_mask)+    # export_action_head(policy, onnx_model_path, input_state, attention_mask)